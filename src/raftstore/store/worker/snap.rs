--- conflicted
+++ resolved
@@ -59,15 +59,11 @@
 }
 
 impl Runner {
-<<<<<<< HEAD
-    fn generate_snap(&self, storage: &RaftStorage) -> Result<(), Error> {
-=======
     pub fn new<T: Into<PathBuf>>(snap_dir: T) -> Runner {
         Runner { snap_dir: snap_dir.into() }
     }
 
     fn generate_snap(&self, task: &Task) -> Result<(), Error> {
->>>>>>> 1a9a5101
         // do we need to check leader here?
         let db = storage.rl().get_engine();
         let raw_snap;
@@ -85,13 +81,54 @@
             term = box_try!(storage.term(applied_idx));
         }
 
-<<<<<<< HEAD
-        let snap = box_try!(store::do_snapshot(&raw_snap, region_id, ranges, applied_idx, term));
-        storage.wl().snap_state = SnapState::Snap(snap);
+        let snap = box_try!(store::do_snapshot(self.snap_dir.as_path(),
+                                               &raw_snap,
+                                               region_id,
+                                               ranges,
+                                               applied_idx,
+                                               term));
+        task.storage.wl().snap_state = SnapState::Snap(snap);
         Ok(())
     }
 
     fn apply_snap(&self, storage: &RaftStorage, snap: Snapshot) -> Result<(), Error> {
+        // let mut snap_file = try!(SnapFile::from_snap(self.snap_dir.clone(), snap, SNAP_REV_PREFIX));
+        // snap_file.delete_when_drop();
+        // if !snap_file.exists() {
+        //     return Err(box_err!("missing snap file {}", snap_file.path().display()));
+        // }
+        // let mut reader = try!(File::open(snap_file.path()));
+        // let len = try!(reader.decode_u64());
+        // // do we need to check RaftMsg here?
+        // try!(reader.seek(SeekFrom::Current(len as i64)));
+
+        // let mut timer = Instant::now();
+        // // Delete everything in the region for this peer.
+        // try!(self.scan_region(self.engine.as_ref(),
+        //                       &mut |key, _| {
+        //                           try!(w.delete(key));
+        //                           Ok(true)
+        //                       }));
+        // info!("clean old data takes {:?}", timer.elapsed());
+        // timer = Instant::now();
+        // // Write the snapshot into the region.
+        // loop {
+        //     // TODO: avoid too many allocation
+        //     let key = try!(reader.decode_compact_bytes());
+        //     if key.is_empty() {
+        //         break;
+        //     }
+        //     let value = try!(reader.decode_compact_bytes());
+        //     try!(w.put(&key, &value));
+        // }
+        // info!("apply new data takes {:?}", timer.elapsed());
+
+        // // Restore the hard state
+        //     match hard_state {
+        //         None => try!(w.delete(&hard_state_key)),
+        //         Some(state) => try!(w.put_msg(&hard_state_key, &state)),
+        //     }
+
         let mut snap_data = RaftSnapshotData::new();
         box_try!(snap_data.merge_from_bytes(snap.get_data()));
 
@@ -119,15 +156,6 @@
 
         box_try!(engine.write(w));
         info!("apply new data takes {:?}", timer.elapsed());
-=======
-        let snap = box_try!(store::do_snapshot(self.snap_dir.as_path(),
-                                               &raw_snap,
-                                               region_id,
-                                               ranges,
-                                               applied_idx,
-                                               term));
-        task.storage.wl().snap_state = SnapState::Snap(snap);
->>>>>>> 1a9a5101
         Ok(())
     }
 }
