// Copyright 2016 PingCAP, Inc.
//
// Licensed under the Apache License, Version 2.0 (the "License");
// you may not use this file except in compliance with the License.
// You may obtain a copy of the License at
//
//     http://www.apache.org/licenses/LICENSE-2.0
//
// Unless required by applicable law or agreed to in writing, software
// distributed under the License is distributed on an "AS IS" BASIS,
// See the License for the specific language governing permissions and
// limitations under the License.

use std::sync::{self, Arc, RwLock, RwLockReadGuard, RwLockWriteGuard};
use std::vec::Vec;
use std::io::{self, Write, ErrorKind, Seek, SeekFrom, Read};
use std::fs::{self, File, Metadata, OpenOptions};
use std::path::{Path, PathBuf};
use std::{error, mem};

use crc::crc32::{self, Digest, Hasher32};
use byteorder::{BigEndian, WriteBytesExt, ReadBytesExt};
use rocksdb::{DB, WriteBatch, Writable};
use rocksdb::rocksdb::Snapshot as RocksDbSnapshot;
use protobuf::Message;

use kvproto::metapb;
use kvproto::raftpb::{Entry, Snapshot, HardState, ConfState};
use kvproto::raft_serverpb::{RaftSnapshotData, RaftTruncatedState};
use util::HandyRwLock;
use util::codec::bytes::BytesEncoder;
use util::codec::bytes::CompactBytesDecoder;
use util::codec::number::NumberDecoder;
use raft::{self, Storage, RaftState, StorageError, Error as RaftError, Ready};
use raftstore::{Result, Error};
use super::keys::{self, enc_start_key, enc_end_key};
use super::engine::{Peekable, Iterable, Mutable};

// When we create a region peer, we should initialize its log term/index > 0,
// so that we can force the follower peer to sync the snapshot first.
pub const RAFT_INIT_LOG_TERM: u64 = 5;
pub const RAFT_INIT_LOG_INDEX: u64 = 5;
const MAX_SNAP_TRY_CNT: u8 = 5;

pub type Ranges = Vec<(Vec<u8>, Vec<u8>)>;

#[derive(PartialEq, Debug)]
pub enum SnapState {
    Relax,
    Pending,
    Waiting(Snapshot),
    Applying,
    Generating,
    Snap(Snapshot),
    Failed,
}

impl SnapState {
    pub fn is_waiting(&self) -> bool {
        if let SnapState::Waiting(_) = *self {
            true
        } else {
            false
        }
    }

    pub fn turn_to_apply(&mut self) -> Option<Snapshot> {
        if !self.is_waiting() {
            return None;
        }
        match mem::replace(self, SnapState::Applying) {
            SnapState::Waiting(s) => Some(s),
            _ => unreachable!(),
        }
    }

    pub fn allow_apply_committed(&self) -> bool {
        match *self {
            SnapState::Waiting(_) |
            SnapState::Applying => false,
            _ => true,
        }
    }
}

pub struct PeerStorage {
    engine: Arc<DB>,

    pub region: metapb::Region,
    pub last_index: u64,
    pub applied_index: u64,
    // Truncated state is used for two cases:
    // 1, a truncated state preceded the first log entry.
    // 2, a dummy entry for the start point of the empty log.
    pub truncated_state: RaftTruncatedState,
    pub snap_state: SnapState,
    snap_dir: String,
    snap_tried_cnt: u8,
}

fn storage_error<E>(error: E) -> raft::Error
    where E: Into<Box<error::Error + Send + Sync>>
{
    raft::Error::Store(StorageError::Other(error.into()))
}

impl From<Error> for RaftError {
    fn from(err: Error) -> RaftError {
        storage_error(err)
    }
}

impl<T> From<sync::PoisonError<T>> for RaftError {
    fn from(_: sync::PoisonError<T>) -> RaftError {
        storage_error("lock failed")
    }
}

pub struct ApplySnapResult {
    pub last_index: u64,
    pub applied_index: u64,
    pub region: metapb::Region,
    pub truncated_state: RaftTruncatedState,
}

impl PeerStorage {
    pub fn new(engine: Arc<DB>, region: &metapb::Region, snap_dir: String) -> Result<PeerStorage> {
        let mut store = PeerStorage {
            engine: engine,
            region: region.clone(),
            last_index: 0,
            applied_index: 0,
            truncated_state: RaftTruncatedState::new(),
            snap_state: SnapState::Relax,
            snap_tried_cnt: 0,
            snap_dir: snap_dir,
        };

        store.applied_index = try!(store.load_applied_index(store.engine.as_ref()));
        store.truncated_state = try!(store.load_truncated_state());
        // Get last index depending on truncated state,
        // so we must load truncated_state before.
        store.last_index = try!(store.load_last_index());

        Ok(store)
    }

    pub fn is_initialized(&self) -> bool {
        !self.region.get_peers().is_empty()
    }

    pub fn initial_state(&mut self) -> raft::Result<RaftState> {
        let initialized = self.is_initialized();
        let hs = try!(self.engine
            .get_msg(&keys::raft_hard_state_key(self.get_region_id())));

        let (mut hard_state, found) = hs.map_or((HardState::new(), false), |s| (s, true));

        if !found {
            if initialized {
                hard_state.set_term(RAFT_INIT_LOG_TERM);
                hard_state.set_commit(RAFT_INIT_LOG_INDEX);
                self.last_index = RAFT_INIT_LOG_INDEX;
            } else {
                // This is a new region created from another node.
                // Initialize to 0 so that we can receive a snapshot.
                self.last_index = 0;
            }
        } else if initialized && hard_state.get_commit() == 0 {
            // How can we enter this condition? Log first and try to find later.
            warn!("peer initialized but hard state commit is 0");
            hard_state.set_commit(RAFT_INIT_LOG_INDEX);
        }

        let mut conf_state = ConfState::new();
        if found || initialized {
            for p in self.region.get_peers() {
                conf_state.mut_nodes().push(p.get_id());
            }
        }

        Ok(RaftState {
            hard_state: hard_state,
            conf_state: conf_state,
        })
    }

    fn check_range(&self, low: u64, high: u64) -> raft::Result<()> {
        if low > high {
            return Err(storage_error(format!("low: {} is greater that high: {}", low, high)));
        } else if low <= self.truncated_state.get_index() {
            return Err(RaftError::Store(StorageError::Compacted));
        } else if high > self.last_index + 1 {
            return Err(storage_error(format!("entries' high {} is out of bound lastindex {}",
                                             high,
                                             self.last_index)));
        }
        Ok(())
    }

    pub fn entries(&self, low: u64, high: u64, max_size: u64) -> raft::Result<Vec<Entry>> {
        try!(self.check_range(low, high));
        let mut ents = vec![];
        let mut total_size: u64 = 0;
        let mut next_index = low;
        let mut exceeded_max_size = false;

        let start_key = keys::raft_log_key(self.get_region_id(), low);
        let end_key = keys::raft_log_key(self.get_region_id(), high);

        try!(self.engine.scan(&start_key,
                              &end_key,
                              &mut |_, value| {
            let mut entry = Entry::new();
            try!(entry.merge_from_bytes(value));

            // May meet gap or has been compacted.
            if entry.get_index() != next_index {
                return Ok(false);
            }

            next_index += 1;

            total_size += entry.compute_size() as u64;
            exceeded_max_size = total_size > max_size;

            if !exceeded_max_size || ents.is_empty() {
                ents.push(entry);
            }

            Ok(!exceeded_max_size)
        }));

        // If we get the correct number of entries the total size exceeds max_size, returns.
        if ents.len() == (high - low) as usize || exceeded_max_size {
            return Ok(ents);
        }

        // Here means we don't fetch enough entries.
        Err(RaftError::Store(StorageError::Unavailable))
    }

    pub fn term(&self, idx: u64) -> raft::Result<u64> {
        if idx == self.truncated_state.get_index() {
            return Ok(self.truncated_state.get_term());
        }
        try!(self.check_range(idx, idx + 1));
        let key = keys::raft_log_key(self.get_region_id(), idx);
        match try!(self.engine.get_msg::<Entry>(&key)) {
            Some(entry) => Ok(entry.get_term()),
            None => Err(RaftError::Store(StorageError::Unavailable)),
        }
    }

    pub fn first_index(&self) -> u64 {
        self.truncated_state.get_index() + 1
    }

    pub fn last_index(&self) -> u64 {
        self.last_index
    }

    pub fn applied_index(&self) -> u64 {
        self.applied_index
    }

    pub fn get_region(&self) -> &metapb::Region {
        &self.region
    }

    pub fn raw_snapshot(&self) -> RocksDbSnapshot {
        self.engine.snapshot()
    }

    pub fn snapshot(&mut self) -> raft::Result<Snapshot> {
        if let SnapState::Relax = self.snap_state {
            info!("requesting snapshot on {}...", self.get_region_id());
            self.snap_tried_cnt = 0;
            self.snap_state = SnapState::Pending;
        } else if let SnapState::Snap(_) = self.snap_state {
            match mem::replace(&mut self.snap_state, SnapState::Relax) {
                SnapState::Snap(s) => return Ok(s),
                _ => unreachable!(),
            }
        } else if let SnapState::Failed = self.snap_state {
            if self.snap_tried_cnt >= MAX_SNAP_TRY_CNT {
                return Err(raft::Error::Store(box_err!("failed to get snapshot after {} times",
                                                       self.snap_tried_cnt)));
            }
            self.snap_tried_cnt += 1;
            warn!("snapshot generating failed, retry {} time",
                  self.snap_tried_cnt);
            self.snap_state = SnapState::Pending;
        }
        Err(raft::Error::Store(raft::StorageError::SnapshotTemporarilyUnavailable))
    }

    // Append the given entries to the raft log using previous last index or self.last_index.
    // Return the new last index for later update. After we commit in engine, we can set last_index
    // to the return one.
    pub fn append<T: Mutable>(&self,
                              w: &T,
                              prev_last_index: u64,
                              entries: &[Entry])
                              -> Result<u64> {
        debug!("append {} entries for region {}",
               entries.len(),
               self.get_region_id());
        if entries.len() == 0 {
            return Ok(prev_last_index);
        }

        for entry in entries {
            try!(w.put_msg(&keys::raft_log_key(self.get_region_id(), entry.get_index()),
                           entry));
        }

        let last_index = entries[entries.len() - 1].get_index();

        // Delete any previously appended log entries which never committed.
        for i in (last_index + 1)..(prev_last_index + 1) {
            try!(w.delete(&keys::raft_log_key(self.get_region_id(), i)));
        }

        try!(save_last_index(w, self.get_region_id(), last_index));

        Ok(last_index)
    }

    // Apply the peer with given snapshot.
    pub fn apply_snapshot<T: Mutable>(&self, w: &T, snap: &Snapshot) -> Result<ApplySnapResult> {
        info!("begin to apply snapshot for region {}",
              self.get_region_id());

        let mut snap_file = try!(SnapFile::from_snap(self.snap_dir.clone(), snap, SNAP_REV_PREFIX));
        snap_file.delete_when_drop();
        if !snap_file.exists() {
            return Err(box_err!("missing snap file {}", snap_file.path().display()));
        }
        let mut reader = try!(File::open(snap_file.path()));
        let len = try!(reader.decode_u64());
        // do we need to check RaftMsg here?
        try!(reader.seek(SeekFrom::Current(len as i64)));

        let mut snap_data = RaftSnapshotData::new();
        try!(snap_data.merge_from_bytes(snap.get_data()));

        let region_id = self.get_region_id();

        let region = snap_data.get_region();
        if region.get_id() != region_id {
            return Err(box_err!("mismatch region id {} != {}", region_id, region.get_id()));
        }
<<<<<<< HEAD
=======
        let mut timer = Instant::now();
        // Delete everything in the region for this peer.
        try!(self.scan_region(self.engine.as_ref(),
                              &mut |key, _| {
                                  try!(w.delete(key));
                                  Ok(true)
                              }));
        info!("clean old data takes {:?}", timer.elapsed());
        timer = Instant::now();
        // Write the snapshot into the region.
        loop {
            // TODO: avoid too many allocation
            let key = try!(reader.decode_compact_bytes());
            if key.is_empty() {
                break;
            }
            let value = try!(reader.decode_compact_bytes());
            try!(w.put(&key, &value));
        }
        info!("apply new data takes {:?}", timer.elapsed());
        // Restore the hard state
        match hard_state {
            None => try!(w.delete(&hard_state_key)),
            Some(state) => try!(w.put_msg(&hard_state_key, &state)),
        }
>>>>>>> 1a9a5101

        let last_index = snap.get_metadata().get_index();
        try!(save_last_index(w, region_id, last_index));

        // The snapshot only contains log which index > applied index, so
        // here the truncate state's (index, term) is in snapshot metadata.
        let mut truncated_state = RaftTruncatedState::new();
        truncated_state.set_index(last_index);
        truncated_state.set_term(snap.get_metadata().get_term());
        try!(save_truncated_state(w, region_id, &truncated_state));

        info!("apply snapshot ok for region {}", self.get_region_id());

        Ok(ApplySnapResult {
            last_index: last_index,
            applied_index: last_index,
            region: region.clone(),
            truncated_state: truncated_state,
        })
    }

    // Discard all log entries prior to compact_index. We must guarantee
    // that the compact_index is not greater than applied index.
    pub fn compact<T: Mutable>(&self, w: &T, compact_index: u64) -> Result<RaftTruncatedState> {
        debug!("compact log entries to prior to {} for region {}",
               compact_index,
               self.get_region_id());

        if compact_index <= self.truncated_state.get_index() {
            return Err(box_err!("try to truncate compacted entries"));
        } else if compact_index > self.applied_index {
            return Err(box_err!("compact index {} > applied index {}",
                                compact_index,
                                self.applied_index));
        }

        let term = try!(self.term(compact_index - 1));
        // we don't actually compact the log now, we add an async task to do it.

        let mut state = RaftTruncatedState::new();
        state.set_index(compact_index - 1);
        state.set_term(term);
        try!(w.put_msg(&keys::raft_truncated_state_key(self.get_region_id()),
                       &state));
        Ok(state)
    }

    // Truncated state contains the meta about log preceded the first current entry.
    pub fn load_truncated_state(&self) -> Result<RaftTruncatedState> {
        let res: Option<RaftTruncatedState> = try!(self.engine
            .get_msg(&keys::raft_truncated_state_key(self.get_region_id())));

        if let Some(state) = res {
            return Ok(state);
        }

        let mut state = RaftTruncatedState::new();

        if self.is_initialized() {
            // We created this region, use default.
            state.set_index(RAFT_INIT_LOG_INDEX);
            state.set_term(RAFT_INIT_LOG_TERM);
        } else {
            // This is a new region created from another node.
            // Initialize to 0 so that we can receive a snapshot.
            state.set_index(0);
            state.set_term(0);
        }

        Ok(state)
    }

    pub fn load_last_index(&self) -> Result<u64> {
        let n = try!(self.engine.get_u64(&keys::raft_last_index_key(self.get_region_id())));
        // If log is empty, maybe we starts from scratch or have truncated all logs.
        Ok(n.unwrap_or(self.truncated_state.get_index()))
    }

    pub fn get_engine(&self) -> Arc<DB> {
        self.engine.clone()
    }

    pub fn set_last_index(&mut self, last_index: u64) {
        self.last_index = last_index;
    }

    pub fn set_applied_index(&mut self, applied_index: u64) {
        self.applied_index = applied_index;
    }

    pub fn set_truncated_state(&mut self, state: &RaftTruncatedState) {
        self.truncated_state = state.clone();
    }

    pub fn set_region(&mut self, region: &metapb::Region) {
        self.region = region.clone();
    }

    pub fn load_applied_index<T: Peekable>(&self, db: &T) -> Result<u64> {
        let applied_index: u64 = if self.is_initialized() {
            RAFT_INIT_LOG_INDEX
        } else {
            0
        };

        let n = try!(db.get_u64(&keys::raft_applied_index_key(self.get_region_id())));
        Ok(n.unwrap_or(applied_index))
    }

    // For region snapshot, we return three key ranges in database for this region.
    // [region raft start, region raft end) -> saving raft entries, applied index, etc.
    // [region meta start, region meta end) -> saving region meta information except raft.
    // [region data start, region data end) -> saving region data.
    pub fn region_key_ranges(&self) -> Ranges {
        let (start_key, end_key) = (enc_start_key(self.get_region()),
                                    enc_end_key(self.get_region()));

        let region_id = self.get_region_id();
        vec![(keys::region_raft_prefix(region_id), keys::region_raft_prefix(region_id + 1)),
             (keys::region_meta_prefix(region_id), keys::region_meta_prefix(region_id + 1)),
             (start_key, end_key)]

    }

    /// scan all region related kv
    ///
    /// Note: all keys will be iterated with prefix untouched.
    pub fn scan_region<T, F>(&self, db: &T, f: &mut F) -> Result<()>
        where T: Iterable,
              F: FnMut(&[u8], &[u8]) -> Result<bool>
    {
        let ranges = self.region_key_ranges();
        for r in ranges {
            try!(db.scan(&r.0, &r.1, f));
        }

        Ok(())
    }

    pub fn get_region_id(&self) -> u64 {
        self.region.get_id()
    }

    pub fn handle_raft_ready(&mut self, ready: &Ready) -> Result<Option<metapb::Region>> {
        let wb = WriteBatch::new();
        let mut last_index = self.last_index();
        let mut apply_snap_res = None;
        let region_id = self.get_region_id();
        if !raft::is_empty_snap(&ready.snapshot) {
            try!(wb.delete(&keys::region_tombstone_key(region_id)));
            apply_snap_res = try!(self.apply_snapshot(&wb, &ready.snapshot).map(|res| {
                last_index = res.last_index;
                Some(res)
            }));
        }
        if !ready.entries.is_empty() {
            last_index = try!(self.append(&wb, last_index, &ready.entries));
        }

        if let Some(ref hs) = ready.hs {
            try!(save_hard_state(&wb, region_id, hs));
        }

        try!(self.engine.write(wb));

        self.set_last_index(last_index);
        // If we apply snapshot ok, we should update some infos like applied index too.
        if let Some(res) = apply_snap_res {
            self.snap_state = SnapState::Waiting(ready.snapshot.clone());
            self.set_applied_index(res.applied_index);
            self.set_region(&res.region);
            self.set_truncated_state(&res.truncated_state);
            return Ok(Some(res.region.clone()));
        }

        Ok(None)
    }
}

const RETRY_CNT: u32 = 1024;
/// Name prefix for the self-generated snapshot file.
pub const SNAP_GEN_PREFIX: &'static str = "gen";
/// Name prefix for the received snapshot file.
pub const SNAP_REV_PREFIX: &'static str = "rev";

/// A structure represent the snapshot file.
///
/// All changes to the file will be written to `tmp_file` first, and use
/// `save` method to make them persistent. When saving a crc32 checksum
/// will be appended to the file end automatically.
pub struct SnapFile {
    file: PathBuf,
    delete_when_drop: bool,
    digest: Digest,
    tmp_file: Option<(File, PathBuf)>,
}

impl SnapFile {
    pub fn from_snap<T: Into<PathBuf>>(snap_dir: T,
                                       snap: &Snapshot,
                                       prefix: &str)
                                       -> io::Result<SnapFile> {
        let index = snap.get_metadata().get_index();
        let term = snap.get_metadata().get_term();

        let mut snap_data = RaftSnapshotData::new();
        if let Err(e) = snap_data.merge_from_bytes(snap.get_data()) {
            return Err(io::Error::new(ErrorKind::Other, e));
        }
        SnapFile::new(snap_dir,
                      prefix,
                      snap_data.get_region().get_id(),
                      term,
                      index)
    }

    pub fn new<T: Into<PathBuf>>(snap_dir: T,
                                 prefix: &str,
                                 region_id: u64,
                                 term: u64,
                                 idx: u64)
                                 -> io::Result<SnapFile> {
        let mut file_path = snap_dir.into();
        if !file_path.exists() {
            try!(fs::create_dir_all(file_path.as_path()));
        }
        let file_name = format!("{}_{}_{}_{}.snap", prefix, region_id, term, idx);
        file_path.push(&file_name);

        let mut f = SnapFile {
            file: file_path,
            delete_when_drop: false,
            digest: Digest::new(crc32::IEEE),
            tmp_file: None,
        };

        if f.exists() {
            return Ok(f);
        }

        let mut tmp_p = f.file.clone();
        tmp_p.set_file_name(format!("{}.tmp", file_name));
        let tmp_f = try!(OpenOptions::new().write(true).create_new(true).open(tmp_p.as_path()));
        f.tmp_file = Some((tmp_f, tmp_p));

        Ok(f)
    }

    pub fn delete_when_drop(&mut self) {
        self.delete_when_drop = true;
    }

    pub fn meta(&self) -> io::Result<Metadata> {
        self.file.metadata()
    }

    /// Validate whether current file is broken.
    pub fn validate(&self) -> io::Result<()> {
        let mut reader = try!(File::open(self.path()));
        let mut digest = Digest::new(crc32::IEEE);
        let len = try!(reader.metadata()).len();
        if len < 4 {
            return Err(io::Error::new(ErrorKind::InvalidInput, format!("file length {} < 4", len)));
        }
        let to_read = len as usize - 4;
        let mut total_read = 0;
        let mut buffer = vec![0; 4098];
        loop {
            let readed = try!(reader.read(&mut buffer));
            if total_read + readed >= to_read {
                digest.write(&buffer[..to_read - total_read]);
                try!(reader.seek(SeekFrom::End(-4)));
                break;
            }
            total_read += readed;
        }
        let sum = try!(reader.read_u32::<BigEndian>());
        if sum != digest.sum32() {
            return Err(io::Error::new(ErrorKind::InvalidData,
                                      format!("crc not correct: {} != {}", sum, digest.sum32())));
        }
        Ok(())
    }

    pub fn exists(&self) -> bool {
        self.file.exists() && self.file.is_file()
    }

    pub fn delete(&self) -> io::Result<()> {
        fs::remove_file(self.path())
    }

    /// Use the content in temporary files replace the target file.
    ///
    /// Please note that this method can only be called once.
    pub fn save(&mut self) -> io::Result<()> {
        if let Some((mut f, path)) = self.tmp_file.take() {
            try!(f.write_u32::<BigEndian>(self.digest.sum32()));
            try!(f.flush());
            try!(fs::rename(path, self.file.as_path()));
        }
        Ok(())
    }

    pub fn path(&self) -> &Path {
        self.file.as_path()
    }
}

impl Write for SnapFile {
    fn write(&mut self, buf: &[u8]) -> io::Result<usize> {
        if self.tmp_file.is_none() {
            return Ok(0);
        }
        let written = try!(self.tmp_file.as_mut().unwrap().0.write(buf));
        self.digest.write(&buf[..written]);
        Ok(written)
    }

    fn flush(&mut self) -> io::Result<()> {
        if self.tmp_file.is_none() {
            return Ok(());
        }
        self.tmp_file.as_mut().unwrap().0.flush()
    }
}

impl Drop for SnapFile {
    fn drop(&mut self) {
        if let Some((_, path)) = self.tmp_file.take() {
            if let Err(e) = fs::remove_file(path.as_path()) {
                warn!("failed to delete temporary file {}: {:?}",
                      path.display(),
                      e);
            }
        }
        if self.delete_when_drop {
            if let Err(e) = self.delete() {
                warn!("failed to delete file {}: {:?}", self.path().display(), e);
            }
        }
    }
}

fn build_snap_file(f: &mut SnapFile,
                   snap: &RocksDbSnapshot,
                   region_id: u64,
                   ranges: Ranges)
                   -> raft::Result<()> {
    // Scan everything except raft logs for this region.
    let log_prefix = keys::raft_log_prefix(region_id);
    let mut snap_size = 0;
    let mut snap_key_cnt = 0;
    for (begin, end) in ranges {
        try!(snap.scan(&begin,
                       &end,
                       &mut |key, value| {
            if key.starts_with(&log_prefix) {
                // Ignore raft logs.
                // TODO: do more tests for snapshot.
                return Ok(true);
            }
            snap_size += key.len();
            snap_size += value.len();
            snap_key_cnt += 1;

            try!(f.encode_compact_bytes(key));
            try!(f.encode_compact_bytes(value));
            Ok(true)
        }));
    }
    // use an empty byte array to indicate that kvpair reach an end.
    box_try!(f.encode_compact_bytes(b""));
    try!(f.save());

    info!("scan snapshot for region {}, size {}, key count {}",
          region_id,
          snap_size,
          snap_key_cnt);
    Ok(())
}

pub fn do_snapshot(snap_dir: &Path,
                   snap: &RocksDbSnapshot,
                   region_id: u64,
                   ranges: Ranges,
                   applied_idx: u64,
                   term: u64)
                   -> raft::Result<Snapshot> {
    debug!("begin to generate a snapshot for region {}", region_id);

    let region: metapb::Region = try!(snap.get_msg(&keys::region_info_key(region_id))
        .and_then(|res| {
            match res {
                None => Err(box_err!("could not find region info")),
                Some(region) => Ok(region),
            }
        }));

    let mut snapshot = Snapshot::new();

    // Set snapshot metadata.
    snapshot.mut_metadata().set_index(applied_idx);
    snapshot.mut_metadata().set_term(term);

    let mut conf_state = ConfState::new();
    for p in region.get_peers() {
        conf_state.mut_nodes().push(p.get_id());
    }

    snapshot.mut_metadata().set_conf_state(conf_state);

    // Set snapshot data.
    let mut snap_data = RaftSnapshotData::new();
    snap_data.set_region(region);

    let mut snap_file =
        try!(SnapFile::new(snap_dir, SNAP_GEN_PREFIX, region_id, term, applied_idx));
    if snap_file.exists() {
        try!(snap_file.validate());
    } else {
        try!(build_snap_file(&mut snap_file, snap, region_id, ranges));
    }
    let len = try!(snap_file.meta()).len();
    snap_data.set_file_size(len);

    let mut v = vec![];
    box_try!(snap_data.write_to_vec(&mut v));
    snapshot.set_data(v);

    Ok(snapshot)
}

pub fn save_hard_state<T: Mutable>(w: &T, region_id: u64, state: &HardState) -> Result<()> {
    w.put_msg(&keys::raft_hard_state_key(region_id), state)
}

pub fn save_truncated_state<T: Mutable>(w: &T,
                                        region_id: u64,
                                        state: &RaftTruncatedState)
                                        -> Result<()> {
    w.put_msg(&keys::raft_truncated_state_key(region_id), state)
}

pub fn save_applied_index<T: Mutable>(w: &T, region_id: u64, applied_index: u64) -> Result<()> {
    w.put_u64(&keys::raft_applied_index_key(region_id), applied_index)
}

pub fn save_last_index<T: Mutable>(w: &T, region_id: u64, last_index: u64) -> Result<()> {
    w.put_u64(&keys::raft_last_index_key(region_id), last_index)
}

pub struct RaftStorage {
    store: RwLock<PeerStorage>,
}

impl RaftStorage {
    pub fn new(store: PeerStorage) -> RaftStorage {
        RaftStorage { store: RwLock::new(store) }
    }

    pub fn rl(&self) -> RwLockReadGuard<PeerStorage> {
        self.store.rl()
    }

    pub fn wl(&self) -> RwLockWriteGuard<PeerStorage> {
        self.store.wl()
    }
}

impl Storage for RaftStorage {
    fn initial_state(&self) -> raft::Result<RaftState> {
        self.wl().initial_state()
    }

    fn entries(&self, low: u64, high: u64, max_size: u64) -> raft::Result<Vec<Entry>> {
        self.rl().entries(low, high, max_size)
    }

    fn term(&self, idx: u64) -> raft::Result<u64> {
        self.rl().term(idx)
    }

    fn first_index(&self) -> raft::Result<u64> {
        Ok(self.rl().first_index())
    }

    fn last_index(&self) -> raft::Result<u64> {
        Ok(self.rl().last_index())
    }

    fn snapshot(&self) -> raft::Result<Snapshot> {
        self.wl().snapshot()
    }
}

#[cfg(test)]
mod test {
    use super::*;
    use std::sync::*;
    use std::io;
    use std::fs::File;
    use std::path::Path;
    use rocksdb::*;
    use kvproto::raftpb::{Entry, ConfState, Snapshot};
    use kvproto::raft_serverpb::RaftSnapshotData;
    use raft::{StorageError, Error as RaftError};
    use tempdir::*;
    use protobuf;
    use raftstore::store::bootstrap;
    use util::codec::number::NumberEncoder;

    fn new_storage(snap_dir: &TempDir, path: &TempDir) -> RaftStorage {
        let db = DB::open_default(path.path().to_str().unwrap()).unwrap();
        let db = Arc::new(db);
        bootstrap::bootstrap_store(&db, 1, 1).expect("");
        let region = bootstrap::bootstrap_region(&db, 1, 1, 1).expect("");
        RaftStorage::new(PeerStorage::new(db,
                                          &region,
                                          snap_dir.path().to_str().unwrap().to_owned())
            .unwrap())
    }

    fn new_storage_from_ents(snap_dir: &TempDir, path: &TempDir, ents: &[Entry]) -> RaftStorage {
        let store = new_storage(snap_dir, path);
        let wb = WriteBatch::new();
        let li = store.rl().append(&wb, 0, &ents[1..]).expect("");
        store.rl().engine.write(wb).expect("");
        store.wl().set_last_index(li);
        store.wl().truncated_state.set_index(ents[0].get_index());
        store.wl().truncated_state.set_term(ents[0].get_term());
        store.wl().set_applied_index(ents.last().unwrap().get_index());
        store
    }

    fn new_entry(index: u64, term: u64) -> Entry {
        let mut e = Entry::new();
        e.set_index(index);
        e.set_term(term);
        e
    }

    fn size_of<T: protobuf::Message>(m: &T) -> u32 {
        m.compute_size()
    }

    #[test]
    fn test_storage_term() {
        let ents = vec![
            new_entry(3, 3),
            new_entry(4, 4),
            new_entry(5, 5),
        ];

        let mut tests = vec![
            (2, Err(RaftError::Store(StorageError::Compacted))),
            (3, Ok(3)),
            (4, Ok(4)),
            (5, Ok(5)),
        ];
        for (i, (idx, wterm)) in tests.drain(..).enumerate() {
            let td = TempDir::new("tikv-store-test").unwrap();
            let snap_dir = TempDir::new("snap_dir").unwrap();
            let store = new_storage_from_ents(&snap_dir, &td, &ents);
            let t = store.rl().term(idx);
            if wterm != t {
                panic!("#{}: expect res {:?}, got {:?}", i, wterm, t);
            }
        }
    }

    #[test]
    fn test_storage_entries() {
        let ents = vec![new_entry(3, 3), new_entry(4, 4), new_entry(5, 5), new_entry(6, 6)];
        let max_u64 = u64::max_value();
        let mut tests = vec![
            (2, 6, max_u64, Err(RaftError::Store(StorageError::Compacted))),
            (3, 4, max_u64, Err(RaftError::Store(StorageError::Compacted))),
            (4, 5, max_u64, Ok(vec![new_entry(4, 4)])),
            (4, 6, max_u64, Ok(vec![new_entry(4, 4), new_entry(5, 5)])),
            (4, 7, max_u64, Ok(vec![new_entry(4, 4), new_entry(5, 5), new_entry(6, 6)])),
            // even if maxsize is zero, the first entry should be returned
            (4, 7, 0, Ok(vec![new_entry(4, 4)])),
            // limit to 2
            (4, 7, (size_of(&ents[1]) + size_of(&ents[2])) as u64,
             Ok(vec![new_entry(4, 4), new_entry(5, 5)])),
            (4, 7, (size_of(&ents[1]) + size_of(&ents[2]) + size_of(&ents[3]) / 2) as u64,
             Ok(vec![new_entry(4, 4), new_entry(5, 5)])),
            (4, 7, (size_of(&ents[1]) + size_of(&ents[2]) + size_of(&ents[3]) - 1) as u64,
             Ok(vec![new_entry(4, 4), new_entry(5, 5)])),
            // all
            (4, 7, (size_of(&ents[1]) + size_of(&ents[2]) + size_of(&ents[3])) as u64,
             Ok(vec![new_entry(4, 4), new_entry(5, 5), new_entry(6, 6)])),
        ];

        for (i, (lo, hi, maxsize, wentries)) in tests.drain(..).enumerate() {
            let td = TempDir::new("tikv-store-test").unwrap();
            let snap_dir = TempDir::new("snap_dir").unwrap();
            let store = new_storage_from_ents(&snap_dir, &td, &ents);
            let e = store.rl().entries(lo, hi, maxsize);
            if e != wentries {
                panic!("#{}: expect entries {:?}, got {:?}", i, wentries, e);
            }
        }
    }

    // last_index and first_index are not mutated by PeerStorage on its own,
    // so we don't test them here.

    #[test]
    fn test_storage_compact() {
        let ents = vec![new_entry(3, 3), new_entry(4, 4), new_entry(5, 5)];
        let mut tests = vec![
            (2, Err(RaftError::Store(StorageError::Compacted))),
            (3, Err(RaftError::Store(StorageError::Compacted))),
            (4, Ok(())),
            (5, Ok(())),
        ];
        for (i, (idx, werr)) in tests.drain(..).enumerate() {
            let td = TempDir::new("tikv-store-test").unwrap();
            let snap_dir = TempDir::new("snap_dir").unwrap();
            let store = new_storage_from_ents(&snap_dir, &td, &ents);
            let wb = WriteBatch::new();
            let res = store.rl().compact(&wb, idx);
            // TODO check exact error type after refactoring error.
            if res.is_err() ^ werr.is_err() {
                panic!("#{}: want {:?}, got {:?}", i, werr, res);
            }
            if res.is_ok() {
                store.rl().engine.write(wb).expect("");
            }
        }
    }

    fn get_snap(s: &RaftStorage, snap_dir: &Path) -> Snapshot {
        let engine = s.rl().get_engine();
        let raw_snap = engine.snapshot();
        let region_id = s.rl().get_region_id();
        let key_ranges = s.rl().region_key_ranges();
        let applied_id = s.rl().load_applied_index(&raw_snap).unwrap();
        let term = s.rl().term(applied_id).unwrap();
        do_snapshot(snap_dir, &raw_snap, region_id, key_ranges, applied_id, term).unwrap()
    }

    #[test]
    fn test_storage_create_snapshot() {
        let ents = vec![new_entry(3, 3), new_entry(4, 4), new_entry(5, 5)];
        let mut cs = ConfState::new();
        cs.set_nodes(vec![1, 2, 3]);

        let td = TempDir::new("tikv-store-test").unwrap();
        let snap_dir = TempDir::new("snap_dir").unwrap();
        let s = new_storage_from_ents(&snap_dir, &td, &ents);
        let snap = s.wl().snapshot();
        let unavailable = RaftError::Store(StorageError::SnapshotTemporarilyUnavailable);
        assert_eq!(snap.unwrap_err(), unavailable);
        assert_eq!(s.wl().snap_state, SnapState::Pending);

        s.wl().snap_state = SnapState::Generating;
        assert_eq!(s.wl().snapshot().unwrap_err(), unavailable);
        assert_eq!(s.rl().snap_state, SnapState::Generating);

        let snap_dir = TempDir::new("snap").unwrap();
        let snap = get_snap(&s, snap_dir.path());
        assert_eq!(snap.get_metadata().get_index(), 5);
        assert_eq!(snap.get_metadata().get_term(), 5);
        assert!(!snap.get_data().is_empty());

        let mut data = RaftSnapshotData::new();
        protobuf::Message::merge_from_bytes(&mut data, snap.get_data()).expect("");
        assert_eq!(data.get_region().get_id(), 1);
        assert_eq!(data.get_region().get_peers().len(), 1);

        s.wl().snap_state = SnapState::Snap(snap.clone());
        assert_eq!(s.wl().snapshot(), Ok(snap));
    }

    #[test]
    fn test_storage_append() {
        let ents = vec![new_entry(3, 3), new_entry(4, 4), new_entry(5, 5)];
        let mut tests = vec![
            (
                vec![new_entry(3, 3), new_entry(4, 4), new_entry(5, 5)],
                vec![new_entry(4, 4), new_entry(5, 5)],
            ),
            (
                vec![new_entry(3, 3), new_entry(4, 6), new_entry(5, 6)],
                vec![new_entry(4, 6), new_entry(5, 6)],
            ),
            (
                vec![new_entry(3, 3), new_entry(4, 4), new_entry(5, 5), new_entry(6, 5)],
                vec![new_entry(4, 4), new_entry(5, 5), new_entry(6, 5)],
            ),
            // truncate incoming entries, truncate the existing entries and append
            (
                vec![new_entry(2, 3), new_entry(3, 3), new_entry(4, 5)],
                vec![new_entry(4, 5)],
            ),
            // truncate the existing entries and append
            (
                vec![new_entry(4, 5)],
                vec![new_entry(4, 5)],
            ),
            // direct append
            (
                vec![new_entry(6, 5)],
                vec![new_entry(4, 4), new_entry(5, 5), new_entry(6, 5)],
            ),
        ];
        for (i, (entries, wentries)) in tests.drain(..).enumerate() {
            let td = TempDir::new("tikv-store-test").unwrap();
            let snap_dir = TempDir::new("snap_dir").unwrap();
            let store = new_storage_from_ents(&snap_dir, &td, &ents);
            let mut li = store.rl().last_index();
            let wb = WriteBatch::new();
            li = store.wl().append(&wb, li, &entries).expect("");
            store.wl().set_last_index(li);
            store.wl().engine.write(wb).expect("");
            let actual_entries = store.rl().entries(4, li + 1, u64::max_value()).expect("");
            if actual_entries != wentries {
                panic!("#{}: want {:?}, got {:?}", i, wentries, actual_entries);
            }
        }
    }

    #[test]
    fn test_storage_apply_snapshot() {
        let ents = vec![new_entry(3, 3), new_entry(4, 4), new_entry(5, 5)];
        let mut cs = ConfState::new();
        cs.set_nodes(vec![1, 2, 3]);

        let td1 = TempDir::new("tikv-store-test").unwrap();
        let snap_dir = TempDir::new("snap").unwrap();
        let s1 = new_storage_from_ents(&snap_dir, &td1, &ents);
        let snap1 = get_snap(&s1, snap_dir.path());
        assert_eq!(s1.rl().truncated_state.get_index(), 3);
        assert_eq!(s1.rl().truncated_state.get_term(), 3);

        let source_snap = SnapFile::from_snap(snap_dir.path(), &snap1, SNAP_GEN_PREFIX).unwrap();
        let mut dst_snap = SnapFile::from_snap(snap_dir.path(), &snap1, SNAP_REV_PREFIX).unwrap();
        let mut f = File::open(source_snap.path()).unwrap();
        dst_snap.encode_u64(0).unwrap();
        io::copy(&mut f, &mut dst_snap).unwrap();
        dst_snap.save().unwrap();

        let td2 = TempDir::new("tikv-store-test").unwrap();
        let s2 = new_storage(&snap_dir, &td2);
        assert_eq!(s2.rl().first_index(), s2.rl().applied_index() + 1);
        let wb = WriteBatch::new();
        let res = s2.wl().apply_snapshot(&wb, &snap1).unwrap();
        assert_eq!(res.applied_index, 5);
        assert_eq!(res.last_index, 5);
        assert_eq!(res.truncated_state.get_index(), 5);
        assert_eq!(res.truncated_state.get_term(), 5);
        assert_eq!(s2.rl().first_index(), s2.rl().applied_index() + 1);
    }
}<|MERGE_RESOLUTION|>--- conflicted
+++ resolved
@@ -332,16 +332,6 @@
         info!("begin to apply snapshot for region {}",
               self.get_region_id());
 
-        let mut snap_file = try!(SnapFile::from_snap(self.snap_dir.clone(), snap, SNAP_REV_PREFIX));
-        snap_file.delete_when_drop();
-        if !snap_file.exists() {
-            return Err(box_err!("missing snap file {}", snap_file.path().display()));
-        }
-        let mut reader = try!(File::open(snap_file.path()));
-        let len = try!(reader.decode_u64());
-        // do we need to check RaftMsg here?
-        try!(reader.seek(SeekFrom::Current(len as i64)));
-
         let mut snap_data = RaftSnapshotData::new();
         try!(snap_data.merge_from_bytes(snap.get_data()));
 
@@ -351,34 +341,6 @@
         if region.get_id() != region_id {
             return Err(box_err!("mismatch region id {} != {}", region_id, region.get_id()));
         }
-<<<<<<< HEAD
-=======
-        let mut timer = Instant::now();
-        // Delete everything in the region for this peer.
-        try!(self.scan_region(self.engine.as_ref(),
-                              &mut |key, _| {
-                                  try!(w.delete(key));
-                                  Ok(true)
-                              }));
-        info!("clean old data takes {:?}", timer.elapsed());
-        timer = Instant::now();
-        // Write the snapshot into the region.
-        loop {
-            // TODO: avoid too many allocation
-            let key = try!(reader.decode_compact_bytes());
-            if key.is_empty() {
-                break;
-            }
-            let value = try!(reader.decode_compact_bytes());
-            try!(w.put(&key, &value));
-        }
-        info!("apply new data takes {:?}", timer.elapsed());
-        // Restore the hard state
-        match hard_state {
-            None => try!(w.delete(&hard_state_key)),
-            Some(state) => try!(w.put_msg(&hard_state_key, &state)),
-        }
->>>>>>> 1a9a5101
 
         let last_index = snap.get_metadata().get_index();
         try!(save_last_index(w, region_id, last_index));
